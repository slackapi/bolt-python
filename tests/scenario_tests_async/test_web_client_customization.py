--- conflicted
+++ resolved
@@ -89,12 +89,14 @@
         assert response.body == ""
         await assert_auth_test_count_async(self, 1)
 
-<<<<<<< HEAD
-    def test_default_app_web_client_logger_is_app_logger(self):
+    def test_web_client_logger_is_default_app_logger(self):
         app = AsyncApp(token=self.valid_token, signing_secret=self.signing_secret)
-        app.client.base_url = self.mock_api_server_base_url
+        assert app.client._logger == app.logger  # TODO: use client.logger when available
 
-        assert app.client.logger == app.logger
+    def test_web_client_logger_is_app_logger(self):
+        app = AsyncApp(token=self.valid_token, signing_secret=self.signing_secret, logger=self.test_logger)
+        assert app.client._logger == app.logger  # TODO: use client.logger when available
+        assert app.client._logger == self.test_logger  # TODO: use client.logger when available
 
     @pytest.mark.asyncio
     async def test_default_web_client_uses_bolt_framework_logger(self):
@@ -154,16 +156,6 @@
         assert response.status == 200
         assert response.body == ""
         await assert_auth_test_count_async(self, 1)
-=======
-    def test_web_client_logger_is_default_app_logger(self):
-        app = AsyncApp(token=self.valid_token, signing_secret=self.signing_secret)
-        assert app.client._logger == app.logger  # TODO: use client.logger when available
-
-    def test_web_client_logger_is_app_logger(self):
-        app = AsyncApp(token=self.valid_token, signing_secret=self.signing_secret, logger=self.test_logger)
-        assert app.client._logger == app.logger  # TODO: use client.logger when available
-        assert app.client._logger == self.test_logger  # TODO: use client.logger when available
->>>>>>> 4c237fe4
 
 
 block_actions_body = {
