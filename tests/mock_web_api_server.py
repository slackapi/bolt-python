import asyncio
import json
import logging
from queue import Queue
import threading
import time
import re
from http import HTTPStatus
from http.server import HTTPServer, SimpleHTTPRequestHandler
from typing import Type, Optional
from unittest import TestCase
from urllib.parse import urlparse, parse_qs, ParseResult

INVALID_AUTH = json.dumps(
    {
        "ok": False,
        "error": "invalid_auth",
    }
)

OK_FALSE_RESPONSE = json.dumps(
    {
        "ok": False,
    }
)

OAUTH_V2_ACCESS_RESPONSE = json.dumps(
    {
        "ok": True,
        "access_token": "xoxb-17653672481-19874698323-pdFZKVeTuE8sk7oOcBrzbqgy",
        "token_type": "bot",
        "scope": "chat:write,commands",
        "bot_user_id": "U0KRQLJ9H",
        "app_id": "A0KRD7HC3",
        "team": {"name": "Slack Softball Team", "id": "T9TK3CUKW"},
        "enterprise": {"name": "slack-sports", "id": "E12345678"},
        "authed_user": {"id": "U1234", "scope": "chat:write", "access_token": "xoxp-1234", "token_type": "user"},
    }
)

OAUTH_V2_ACCESS_BOT_REFRESH_RESPONSE = json.dumps(
    {
        "ok": True,
        "app_id": "A0KRD7HC3",
        "access_token": "xoxb-valid-refreshed",
        "expires_in": 43200,
        "refresh_token": "xoxe-1-valid-bot-refreshed",
        "token_type": "bot",
        "scope": "chat:write,commands",
        "bot_user_id": "U0KRQLJ9H",
        "team": {"name": "Slack Softball Team", "id": "T9TK3CUKW"},
        "enterprise": {"name": "slack-sports", "id": "E12345678"},
    }
)

OAUTH_V2_ACCESS_USER_REFRESH_RESPONSE = json.dumps(
    {
        "ok": True,
        "app_id": "A0KRD7HC3",
        "access_token": "xoxp-valid-refreshed",
        "expires_in": 43200,
        "refresh_token": "xoxe-1-valid-user-refreshed",
        "token_type": "user",
        "scope": "search:read",
        "team": {"name": "Slack Softball Team", "id": "T9TK3CUKW"},
        "enterprise": {"name": "slack-sports", "id": "E12345678"},
    }
)
BOT_AUTH_TEST_RESPONSE = json.dumps(
    {
        "ok": True,
        "url": "https://subarachnoid.slack.com/",
        "team": "Subarachnoid Workspace",
        "user": "bot",
        "team_id": "T0G9PQBBK",
        "user_id": "W23456789",
        "bot_id": "BZYBOTHED",
    }
)

USER_AUTH_TEST_RESPONSE = json.dumps(
    {
        "ok": True,
        "url": "https://subarachnoid.slack.com/",
        "team": "Subarachnoid Workspace",
        "user": "some-user",
        "team_id": "T0G9PQBBK",
        "user_id": "W99999",
    }
)


class MockHandler(SimpleHTTPRequestHandler):
    protocol_version = "HTTP/1.1"
    default_request_version = "HTTP/1.1"
    logger = logging.getLogger(__name__)
    received_requests = {}

    def is_valid_token(self):
        return "Authorization" in self.headers and str(self.headers["Authorization"]).startswith("Bearer xoxb-")

    def is_valid_user_token(self):
        return "Authorization" in self.headers and str(self.headers["Authorization"]).startswith("Bearer xoxp-")

<<<<<<< HEAD
    def is_valid_function_bot_access_token(self):
        return "Authorization" in self.headers and str(self.headers["Authorization"]).startswith("Bearer xwfp-")

    def set_common_headers(self):
=======
    def set_common_headers(self, content_length: int = 0):
>>>>>>> 91f9ef1e
        self.send_header("content-type", "application/json;charset=utf-8")
        self.send_header("content-length", str(content_length))
        self.end_headers()

    def _handle(self):
        parsed_path: ParseResult = urlparse(self.path)
        path = parsed_path.path
        self.server.queue.put(path)
        self.received_requests[path] = self.received_requests.get(path, 0) + 1
        try:
            if path == "/webhook":
                self.send_response(200)
                self.set_common_headers(len("OK"))
                self.wfile.write("OK".encode("utf-8"))
                return

            body = """{"ok": true}"""
            if path == "/oauth.v2.access":
                if self.headers.get("authorization") is not None:
                    request_body = self._parse_request_body(
                        parsed_path=parsed_path,
                        content_len=int(self.headers.get("Content-Length") or 0),
                    )
                    self.logger.info(f"request body: {request_body}")

                    if request_body.get("grant_type") == "refresh_token":
                        refresh_token = request_body.get("refresh_token")
                        if refresh_token is not None:
                            if "bot-valid" in refresh_token:
                                self.send_response(200)
                                self.set_common_headers(len(OAUTH_V2_ACCESS_BOT_REFRESH_RESPONSE))
                                self.wfile.write(OAUTH_V2_ACCESS_BOT_REFRESH_RESPONSE.encode("utf-8"))
                                return
                            if "user-valid" in refresh_token:
                                self.send_response(200)
                                self.set_common_headers(len(OAUTH_V2_ACCESS_USER_REFRESH_RESPONSE))
                                self.wfile.write(OAUTH_V2_ACCESS_USER_REFRESH_RESPONSE.encode("utf-8"))
                                return
                    elif request_body.get("code") is not None:
                        self.send_response(200)
                        self.set_common_headers(len(OAUTH_V2_ACCESS_RESPONSE))
                        self.wfile.write(OAUTH_V2_ACCESS_RESPONSE.encode("utf-8"))
                        return

            if self.is_valid_user_token():
                if path == "/auth.test":
                    self.send_response(200)
                    self.set_common_headers(len(USER_AUTH_TEST_RESPONSE))
                    self.wfile.write(USER_AUTH_TEST_RESPONSE.encode("utf-8"))
                    return

            if self.is_valid_token() or self.is_valid_function_bot_access_token():
                if path == "/auth.test":
                    self.send_response(200)
                    self.set_common_headers(len(BOT_AUTH_TEST_RESPONSE))
                    self.wfile.write(BOT_AUTH_TEST_RESPONSE.encode("utf-8"))
                    return

                request_body = self._parse_request_body(
                    parsed_path=parsed_path,
                    content_len=int(self.headers.get("Content-Length") or 0),
                )
                self.logger.info(f"request: {path} {request_body}")

                header = self.headers["authorization"]
                pattern = re.split(r"xoxb-|xwfp-", header, 1)[1]
                if pattern.isnumeric():
                    self.send_response(int(pattern))
                    self.set_common_headers(len(OK_FALSE_RESPONSE))
                    self.wfile.write(OK_FALSE_RESPONSE.encode("utf-8"))
                    return
            else:
                body = INVALID_AUTH

            self.send_response(HTTPStatus.OK)
            self.set_common_headers(len(body))
            self.wfile.write(body.encode("utf-8"))

        except Exception as e:
            self.logger.error(str(e), exc_info=True)
            raise

    def do_GET(self):
        self._handle()

    def do_POST(self):
        self._handle()

    def _parse_request_body(self, parsed_path: str, content_len: int) -> Optional[dict]:
        post_body = self.rfile.read(content_len)
        request_body = None
        if post_body:
            try:
                post_body = post_body.decode("utf-8")
                if post_body.startswith("{"):
                    request_body = json.loads(post_body)
                else:
                    request_body = {k: v[0] for k, v in parse_qs(post_body).items()}
            except UnicodeDecodeError:
                pass
        else:
            if parsed_path and parsed_path.query:
                request_body = {k: v[0] for k, v in parse_qs(parsed_path.query).items()}
        return request_body


class MockServerThread(threading.Thread):
    def __init__(self, queue: Queue, test: TestCase, handler: Type[SimpleHTTPRequestHandler] = MockHandler):
        threading.Thread.__init__(self)
        self.handler = handler
        self.test = test
        self.queue = queue

    def run(self):
        self.server = HTTPServer(("localhost", 8888), self.handler)
        self.server.queue = self.queue
        self.test.mock_received_requests = self.handler.received_requests
        self.test.server_url = "http://localhost:8888"
        self.test.host, self.test.port = self.server.socket.getsockname()
        self.test.server_started.set()  # threading.Event()

        self.test = None
        try:
            self.server.serve_forever(0.05)
        finally:
            self.server.server_close()

    def stop(self):
        self.handler.received_requests = {}
        with self.server.queue.mutex:
            del self.server.queue
        self.server.shutdown()
        self.join()


class ReceivedRequests:
    def __init__(self, queue: Queue):
        self.queue = queue
        self.received_requests = {}

    def get(self, key: str, default: Optional[int] = None) -> Optional[int]:
        while not self.queue.empty():
            path = self.queue.get()
            self.received_requests[path] = self.received_requests.get(path, 0) + 1
        return self.received_requests.get(key, default)


def setup_mock_web_api_server(test: TestCase):
    test.server_started = threading.Event()
    test.received_requests = ReceivedRequests(Queue())
    test.thread = MockServerThread(test.received_requests.queue, test)
    test.thread.start()
    test.server_started.wait()


def cleanup_mock_web_api_server(test: TestCase):
    test.thread.stop()
    test.thread = None


def assert_received_request_count(test: TestCase, path: str, min_count: int, timeout: float = 1):
    start_time = time.time()
    error = None
    while time.time() - start_time < timeout:
        try:
            assert test.received_requests.get(path, 0) == min_count
            return
        except Exception as e:
            error = e
            # waiting for some requests to be received
            time.sleep(0.05)

    if error is not None:
        raise error


def assert_auth_test_count(test: TestCase, expected_count: int):
    assert_received_request_count(test, "/auth.test", expected_count, 0.5)


async def assert_auth_test_count_async(test: TestCase, expected_count: int):
    await asyncio.sleep(0.1)
    retry_count = 0
    error = None
    while retry_count < 3:
        try:
            test.mock_received_requests.get("/auth.test", 0) == expected_count
            break
        except Exception as e:
            error = e
            retry_count += 1
            # waiting for mock_received_requests updates
            await asyncio.sleep(0.1)

    if error is not None:
        raise error<|MERGE_RESOLUTION|>--- conflicted
+++ resolved
@@ -102,14 +102,10 @@
     def is_valid_user_token(self):
         return "Authorization" in self.headers and str(self.headers["Authorization"]).startswith("Bearer xoxp-")
 
-<<<<<<< HEAD
     def is_valid_function_bot_access_token(self):
         return "Authorization" in self.headers and str(self.headers["Authorization"]).startswith("Bearer xwfp-")
 
-    def set_common_headers(self):
-=======
     def set_common_headers(self, content_length: int = 0):
->>>>>>> 91f9ef1e
         self.send_header("content-type", "application/json;charset=utf-8")
         self.send_header("content-length", str(content_length))
         self.end_headers()
