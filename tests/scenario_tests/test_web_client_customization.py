import json
import logging
from time import time
from urllib.parse import quote

from slack_sdk import WebClient
from slack_sdk.http_retry import all_builtin_retry_handlers
from slack_sdk.signature import SignatureVerifier

from slack_bolt import BoltRequest
from slack_bolt.app import App
from tests.mock_web_api_server import (
    setup_mock_web_api_server,
    cleanup_mock_web_api_server,
    assert_auth_test_count,
)
from tests.utils import remove_os_env_temporarily, restore_os_env


class TestWebClientCustomization:
    valid_token = "xoxb-valid"
    signing_secret = "secret"
    mock_api_server_base_url = "http://localhost:8888"
    signature_verifier = SignatureVerifier(signing_secret)
    test_logger = logging.getLogger("test.logger")
<<<<<<< HEAD
    web_client = WebClient(token=valid_token, base_url=mock_api_server_base_url)
=======
    web_client = WebClient(
        token=valid_token,
        base_url=mock_api_server_base_url,
    )
>>>>>>> 4c237fe4

    def setup_method(self):
        self.old_os_env = remove_os_env_temporarily()
        setup_mock_web_api_server(self)

    def teardown_method(self):
        cleanup_mock_web_api_server(self)
        restore_os_env(self.old_os_env)

    def generate_signature(self, body: str, timestamp: str):
        return self.signature_verifier.generate_signature(
            body=body,
            timestamp=timestamp,
        )

    def build_headers(self, timestamp: str, body: str):
        return {
            "content-type": ["application/x-www-form-urlencoded"],
            "x-slack-signature": [self.generate_signature(body, timestamp)],
            "x-slack-request-timestamp": [timestamp],
        }

    def build_valid_request(self) -> BoltRequest:
        timestamp = str(int(time()))
        return BoltRequest(body=raw_body, headers=self.build_headers(timestamp, raw_body))

    def test_web_client_customization(self):
        self.web_client.retry_handlers = all_builtin_retry_handlers()
        app = App(
            client=self.web_client,
            signing_secret=self.signing_secret,
        )

        @app.action("a")
        def listener(ack, client):
            assert len(client.retry_handlers) == 2
            ack()

        request = self.build_valid_request()
        response = app.dispatch(request)
        assert response.status == 200
        assert response.body == ""
        assert_auth_test_count(self, 1)

<<<<<<< HEAD
    def test_default_app_web_client_logger_is_app_logger(self):
        app = App(token=self.valid_token, signing_secret=self.signing_secret, token_verification_enabled=False)
        app.client.base_url = self.mock_api_server_base_url

        assert app.client.logger == app.logger

    def test_default_web_client_uses_bolt_framework_logger(self):
        app = App(token=self.valid_token, signing_secret=self.signing_secret, token_verification_enabled=False)
        app.client.base_url = self.mock_api_server_base_url

        @app.action("a")
        def listener(ack, client: WebClient):
            assert client.logger == app.logger
            ack()

        request = self.build_valid_request()
        response = app.dispatch(request)
        assert response.status == 200
        assert response.body == ""
        assert_auth_test_count(self, 1)

    def test_default_web_client_uses_bolt_app_custom_logger(self):
        app = App(
            token=self.valid_token,
            signing_secret=self.signing_secret,
            token_verification_enabled=False,
            logger=self.test_logger,
        )
        app.client.base_url = self.mock_api_server_base_url

        assert app.client.logger == app.logger

        @app.action("a")
        def listener(ack, client: WebClient):
            assert client.logger == app.logger
            assert client.logger == self.test_logger
            ack()

        request = self.build_valid_request()
        response = app.dispatch(request)
        assert response.status == 200
        assert response.body == ""
        assert_auth_test_count(self, 1)

    def test_custom_web_client_logger_is_used_instead_of_bolt_app_logger(self):
        web_client = WebClient(token=self.valid_token, base_url=self.mock_api_server_base_url, logger=self.test_logger)
        app = App(
            client=web_client,
            signing_secret=self.signing_secret,
        )

        @app.action("a")
        def listener(ack, client: WebClient):
            assert client.logger == self.test_logger
            assert app.logger != self.test_logger
            ack()

        request = self.build_valid_request()
        response = app.dispatch(request)
        assert response.status == 200
        assert response.body == ""
        assert_auth_test_count(self, 1)
=======
    def test_web_client_logger_is_default_app_logger(self):
        app = App(token=self.valid_token, signing_secret=self.signing_secret, token_verification_enabled=False)
        assert app.client._logger == app.logger  # TODO: use client.logger when available

    def test_web_client_logger_is_app_logger(self):
        app = App(
            token=self.valid_token,
            signing_secret=self.signing_secret,
            logger=self.test_logger,
            token_verification_enabled=False,
        )
        assert app.client._logger == app.logger  # TODO: use client.logger when available
        assert app.client._logger == self.test_logger  # TODO: use client.logger when available
>>>>>>> 4c237fe4


block_actions_body = {
    "type": "block_actions",
    "user": {
        "id": "W99999",
        "username": "primary-owner",
        "name": "primary-owner",
        "team_id": "T111",
    },
    "api_app_id": "A111",
    "token": "verification_token",
    "container": {
        "type": "message",
        "message_ts": "111.222",
        "channel_id": "C111",
        "is_ephemeral": True,
    },
    "trigger_id": "111.222.valid",
    "team": {
        "id": "T111",
        "domain": "workspace-domain",
        "enterprise_id": "E111",
        "enterprise_name": "Sandbox Org",
    },
    "channel": {"id": "C111", "name": "test-channel"},
    "response_url": "https://hooks.slack.com/actions/T111/111/random-value",
    "actions": [
        {
            "action_id": "a",
            "block_id": "b",
            "text": {"type": "plain_text", "text": "Button", "emoji": True},
            "value": "click_me_123",
            "type": "button",
            "action_ts": "1596530385.194939",
        }
    ],
}

raw_body = f"payload={quote(json.dumps(block_actions_body))}"<|MERGE_RESOLUTION|>--- conflicted
+++ resolved
@@ -23,14 +23,10 @@
     mock_api_server_base_url = "http://localhost:8888"
     signature_verifier = SignatureVerifier(signing_secret)
     test_logger = logging.getLogger("test.logger")
-<<<<<<< HEAD
-    web_client = WebClient(token=valid_token, base_url=mock_api_server_base_url)
-=======
     web_client = WebClient(
         token=valid_token,
         base_url=mock_api_server_base_url,
     )
->>>>>>> 4c237fe4
 
     def setup_method(self):
         self.old_os_env = remove_os_env_temporarily()
@@ -75,12 +71,19 @@
         assert response.body == ""
         assert_auth_test_count(self, 1)
 
-<<<<<<< HEAD
-    def test_default_app_web_client_logger_is_app_logger(self):
+    def test_web_client_logger_is_default_app_logger(self):
         app = App(token=self.valid_token, signing_secret=self.signing_secret, token_verification_enabled=False)
-        app.client.base_url = self.mock_api_server_base_url
+        assert app.client._logger == app.logger  # TODO: use client.logger when available
 
-        assert app.client.logger == app.logger
+    def test_web_client_logger_is_app_logger(self):
+        app = App(
+            token=self.valid_token,
+            signing_secret=self.signing_secret,
+            logger=self.test_logger,
+            token_verification_enabled=False,
+        )
+        assert app.client._logger == app.logger  # TODO: use client.logger when available
+        assert app.client._logger == self.test_logger  # TODO: use client.logger when available
 
     def test_default_web_client_uses_bolt_framework_logger(self):
         app = App(token=self.valid_token, signing_secret=self.signing_secret, token_verification_enabled=False)
@@ -138,21 +141,6 @@
         assert response.status == 200
         assert response.body == ""
         assert_auth_test_count(self, 1)
-=======
-    def test_web_client_logger_is_default_app_logger(self):
-        app = App(token=self.valid_token, signing_secret=self.signing_secret, token_verification_enabled=False)
-        assert app.client._logger == app.logger  # TODO: use client.logger when available
-
-    def test_web_client_logger_is_app_logger(self):
-        app = App(
-            token=self.valid_token,
-            signing_secret=self.signing_secret,
-            logger=self.test_logger,
-            token_verification_enabled=False,
-        )
-        assert app.client._logger == app.logger  # TODO: use client.logger when available
-        assert app.client._logger == self.test_logger  # TODO: use client.logger when available
->>>>>>> 4c237fe4
 
 
 block_actions_body = {
