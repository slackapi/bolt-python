"""Check the latest version at https://pypi.org/project/slack-bolt/"""
<<<<<<< HEAD
__version__ = "1.19.0rc1"
=======
__version__ = "1.19.1"
>>>>>>> e64be38e
<|MERGE_RESOLUTION|>--- conflicted
+++ resolved
@@ -1,6 +1,3 @@
 """Check the latest version at https://pypi.org/project/slack-bolt/"""
-<<<<<<< HEAD
-__version__ = "1.19.0rc1"
-=======
-__version__ = "1.19.1"
->>>>>>> e64be38e
+
+__version__ = "1.19.1"