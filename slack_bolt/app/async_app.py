--- conflicted
+++ resolved
@@ -361,11 +361,8 @@
             ignoring_self_events_enabled=ignoring_self_events_enabled,
             ssl_check_enabled=ssl_check_enabled,
             url_verification_enabled=url_verification_enabled,
-<<<<<<< HEAD
             attaching_function_token_enabled=attaching_function_token_enabled,
-=======
             user_facing_authorize_error_message=user_facing_authorize_error_message,
->>>>>>> dbe23330
         )
 
         self._server: Optional[AsyncSlackAppServer] = None
@@ -376,11 +373,8 @@
         ignoring_self_events_enabled: bool = True,
         ssl_check_enabled: bool = True,
         url_verification_enabled: bool = True,
-<<<<<<< HEAD
         attaching_function_token_enabled: bool = True,
-=======
         user_facing_authorize_error_message: Optional[str] = None,
->>>>>>> dbe23330
     ):
         if self._init_middleware_list_done:
             return
