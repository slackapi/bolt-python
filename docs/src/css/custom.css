:root {
  --ifm-font-size-base: 15px;

  /* set hex colors here pls */
  --dim: #eef2f6;

  --aubergine: #4a154b;
<<<<<<< HEAD
  /* aubergine-active is used in light mode. 
  use something like #853c8c if you use as a link vs black text ( 3:1 contr) */
  --aubergine-active: #7c3085;
  /* aubergine-light is used in dark mode. #b681b5 is another one. i just made both up */
  --aubergine-light: #ce70cc;
  /* horchata is that beige color we use a lot */
  --horchata: #f4ede4;
  /* cloud blue from slack.dev. used for dark-mode links */
  --slack-cloud-blue: #1ab9ff;
  /* slack marketing color for links 1264A3. used for light-mode links */
  --slack-dark-blue: #1264a3;
  --grey: #868686;
  --dim: #eef2f6;
=======
  --aubergine-background: #552555;
  --aubergine-dark: #2c0134;

  --aubergine-active: #7c3085;
  --aubergine-active-70: #7c308570;
  --aubergine-active-50: #7c308550;
  --aubergine-active-30: #7c308530;

  --horchata: #f4ede4;

  --slack-red: #e3066a;
  --slack-red-70: #e3066a70;
  --slack-red-50: #e3066a50;
  --slack-red-30: #e3066a30;
  --slack-red-20: #e3066a20;

  --slack-yellow: #fcc003;
  --slack-yellow-70: #fcc00370;
  --slack-yellow-50: #fcc00350;
  --slack-yellow-30: #fcc00330;
  --slack-yellow-20: #fcc00320;

  --slack-green: #41b658;
  --slack-green-70: #41b65870;
  --slack-green-50: #41b65850;
  --slack-green-30: #41b65830;
  --slack-green-20: #41b65820;

  --slack-blue: #1ab9ff;
  --slack-blue-70: #1ab9ff70;
  --slack-blue-50: #1ab9ff70;
  --slack-blue-30: #1ab9ff30;
  --slack-blue-20: #1ab9ff20;

  /* used for dark-mode links */
  --slack-cloud-blue: #1ab9ff;
  /* slack marketing color used for light-mode links */
  --slack-dark-blue: #1264a3;

  /* used for functions */
  --unofficial-orange: #e36606;
  --unofficial-orange-70: #e3660670;
  --unofficial-orange-50: #e3660650;
  --unofficial-orange-30: #e3660630;

  /* turns opacity into flat colors for bubbles on top of things */
  --slack-yellow-70-flat: #fcc00370;

  --slack-yellow-30-on-white: #feecb3;
  --slack-green-30-on-white: #c6e9cc;
  --slack-red-30-on-white: #f6b4d2;
  --slack-blue-30-on-white: #baeaff;
  --unofficial-orange-30-on-white: #f6d1b4;
  --aubergine-active-30-on-white: #d7c0da;
>>>>>>> 63598b0c
}

/* resets striped tables that hurt me eyes */
table tr:nth-child(even) {
  background-color: inherit;
}

<<<<<<< HEAD
/* changing the links to blue for accessibility  */
p a, .markdown a {
  color: var(--slack-cloud-blue);
}

/* a footer {
  color: var(--slack-cloud-blue);
} */

a:hover {
  color: var(--slack-cloud-blue);
=======
h1 {
  font-size: 2.5rem;
}

/* changing the links to blue for accessibility  */
p a,
.markdown a {
  color: var(--slack-cloud-blue);
  text-decoration: none;
}

p a,
.markdown a:hover {
  text-decoration: underline;
>>>>>>> 63598b0c
}

a:hover {
  color: var(--slack-cloud-blue);
}

/* adjusting for light and dark modes */
[data-theme="light"] {
  --docusaurus-highlighted-code-line-bg: var(--dim);
<<<<<<< HEAD
  --slack-cloud-blue: var(--slack-dark-blue);
  --ifm-color-primary: var(--aubergine-active);
}

[data-theme="dark"] {
  --ifm-color-primary: var(--slack-cloud-blue);
  --ifm-navbar-background-color: black;
  --method-link-text: white;
  --scope-link-text: white;
  --event-link-text: white;
=======
  --ifm-color-primary: var(--aubergine-active);
  --ifm-footer-background-color: white;
  --slack-cloud-blue: var(--slack-dark-blue);
  --reference-section-color: var(--horchata);
}

[data-theme="dark"] {
  --docusaurus-highlighted-code-line-bg: rgb(0 0 0 / 30%);
  --ifm-color-primary: var(--slack-cloud-blue);
  --ifm-navbar-background-color: var(--aubergine) !important;
  --ifm-footer-background-color: var(--aubergine) !important;
  --ifm-footer-color: white;
>>>>>>> 63598b0c
}

.alert--warning {
  --ifm-alert-background-color: var(--slack-yellow-30);
  --ifm-alert-border-color: var(--slack-yellow);
  --ifm-alert-background-color-highlight: var(--slack-yellow-30);
}

.alert--info {
  --ifm-alert-background-color: var(--slack-blue-30);
  --ifm-alert-border-color: var(--slack-blue);
  /* --ifm-alert-background-color-highlight: var(--slack-blue-30); */
}

.alert--danger {
  --ifm-alert-background-color: var(--slack-red-30);
  --ifm-alert-border-color: var(--slack-red);
}

.alert--success {
  --ifm-alert-background-color: var(--slack-green-30);
  --ifm-alert-border-color: var(--slack-green);
}

.footer {
  font-size: 80%;
  padding-bottom: 0rem;
}

.footer__items a {
  color: inherit;
}

.footer .container {
  margin: 0;
}

/* adjusting size */
.table-of-contents__link {
  font-size: 1rem;
}

/* bolding ToC for contrast */
.table-of-contents__link--active {
  font-weight: bold;
}

<<<<<<< HEAD
/* increasing name of sdk in sidebar */
.sidebar-title {
  font-size: 1.25em; /* Adjust the size as needed */
  font-weight: bold;
  color: #000;
=======
/* removing ToC line */
.table-of-contents__left-border {
  border-left: none !important;
>>>>>>> 63598b0c
}

/* increasing name of site in sidebar */
.sidebar-title {
  /* padding-bottom: 0.5rem;
  font-size: 1.25em;  */
  font-weight: bold;
}

<<<<<<< HEAD
/* navbar */
=======
.theme-doc-sidebar-item-link hr {
  margin: 1rem;
}

.sidebar-sdk-title {
  /* margin: 0.5rem 0; */
  padding: 0.5rem;
  /* border-radius: 4px; */
  border-bottom: .5px solid grey;
}

.theme-doc-sidebar-item-category-level-1 .menu__link {
  font-weight: bold;
}

.theme-doc-sidebar-item-category-level-1 .menu__list-item .menu__link {
  font-weight: normal;
}

/* removing sidebar line and adding space to match ToC */
.theme-doc-sidebar-container {
  border-right: none !important;
  margin-right: 2rem;
}

/* announcement bar up top */
div[class^="announcementBar_"] {
  font-size: 20px;
  height: 50px;
  background: var(--horchata);
}

/* navbar github link */
>>>>>>> 63598b0c
.navbar-github-link {
  width: 32px;
  height: 32px;
  padding: 6px;
  margin-right: 6px;
  margin-left: 6px;
  border-radius: 50%;
  transition: background var(--ifm-transition-fast);
}

.navbar-github-link:hover {
  background: var(--ifm-color-emphasis-200);
}

.navbar-github-link::before {
  content: "";
  height: 100%;
  display: block;
  background: url("data:image/svg+xml,%3Csvg viewBox='0 0 24 24' xmlns='http://www.w3.org/2000/svg'%3E%3Cpath d='M12 .297c-6.63 0-12 5.373-12 12 0 5.303 3.438 9.8 8.205 11.385.6.113.82-.258.82-.577 0-.285-.01-1.04-.015-2.04-3.338.724-4.042-1.61-4.042-1.61C4.422 18.07 3.633 17.7 3.633 17.7c-1.087-.744.084-.729.084-.729 1.205.084 1.838 1.236 1.838 1.236 1.07 1.835 2.809 1.305 3.495.998.108-.776.417-1.305.76-1.605-2.665-.3-5.466-1.332-5.466-5.93 0-1.31.465-2.38 1.235-3.22-.135-.303-.54-1.523.105-3.176 0 0 1.005-.322 3.3 1.23.96-.267 1.98-.399 3-.405 1.02.006 2.04.138 3 .405 2.28-1.552 3.285-1.23 3.285-1.23.645 1.653.24 2.873.12 3.176.765.84 1.23 1.91 1.23 3.22 0 4.61-2.805 5.625-5.475 5.92.42.36.81 1.096.81 2.22 0 1.606-.015 2.896-.015 3.286 0 .315.21.69.825.57C20.565 22.092 24 17.592 24 12.297c0-6.627-5.373-12-12-12'/%3E%3C/svg%3E")
    no-repeat;
}

html[data-theme="dark"] .navbar-github-link::before {
  background: url("data:image/svg+xml,%3Csvg viewBox='0 0 24 24' xmlns='http://www.w3.org/2000/svg'%3E%3Cpath fill='white' d='M12 .297c-6.63 0-12 5.373-12 12 0 5.303 3.438 9.8 8.205 11.385.6.113.82-.258.82-.577 0-.285-.01-1.04-.015-2.04-3.338.724-4.042-1.61-4.042-1.61C4.422 18.07 3.633 17.7 3.633 17.7c-1.087-.744.084-.729.084-.729 1.205.084 1.838 1.236 1.838 1.236 1.07 1.835 2.809 1.305 3.495.998.108-.776.417-1.305.76-1.605-2.665-.3-5.466-1.332-5.466-5.93 0-1.31.465-2.38 1.235-3.22-.135-.303-.54-1.523.105-3.176 0 0 1.005-.322 3.3 1.23.96-.267 1.98-.399 3-.405 1.02.006 2.04.138 3 .405 2.28-1.552 3.285-1.23 3.285-1.23.645 1.653.24 2.873.12 3.176.765.84 1.23 1.91 1.23 3.22 0 4.61-2.805 5.625-5.475 5.92.42.36.81 1.096.81 2.22 0 1.606-.015 2.896-.015 3.286 0 .315.21.69.825.57C20.565 22.092 24 17.592 24 12.297c0-6.627-5.373-12-12-12'/%3E%3C/svg%3E")
    no-repeat;
}

<<<<<<< HEAD
/* Docs code bubbles */
[data-theme="light"] {
  --code-link-background: #CFE9FE; 
  --code-link-text:  rgb(21, 50, 59);

  --method-link-background: #CDEFC4;
  --method-link-text: rgb(0, 41, 0);

  --scope-link-background: #FBF3E0; 
  --scope-link-text: rgb(63, 46, 0);

  --event-link-background: #FDDDE3;
  --event-link-text:  rgb(74, 21, 75);
}

[data-theme="dark"] {
=======
/* Delineate tab blocks */
.tabs-container {
  border: 1px solid var(--ifm-color-primary);
  border-radius: 5px;
  padding: 0.5em;
}

/* Docs code bubbles */
[data-theme="light"] {
  --contrast-color: black;
  --code-link-background: var(--slack-blue-30);
  --code-link-text: rgb(21, 50, 59);

  --method-link-background: var(--slack-green-30-on-white);
  --method-link-text: rgb(0, 41, 0);

  --scope-link-background: var(--slack-yellow-30-on-white);
  --scope-link-text: rgb(63, 46, 0);

  --event-link-background: var(--slack-red-30-on-white);
  --event-link-text: rgb(63, 0, 24);

  --function-link-background: var(--unofficial-orange-30-on-white);
  --function-link-text: rgb(75, 35, 0);

  --command-link-background: var(--aubergine-active-30-on-white);
  --command-link-text: rgb(75, 0, 75);
}

[data-theme="dark"] {
  --contrast-color: white;
>>>>>>> 63598b0c
  --code-link-text: white;
  --method-link-text: white;
  --scope-link-text: white;
  --event-link-text: white;
<<<<<<< HEAD
  --code-link-background: #1AB9FF50;
  --method-link-background: #41B65850;
  --scope-link-background: #FCC00350;
  --event-link-background: #E3066A50;
=======
  --function-link-text: white;
  --command-link-text: white;

  --code-link-background: var(--slack-blue-70);
  --method-link-background: var(--slack-green-70);
  --scope-link-background: var(--slack-yellow-70);
  --event-link-background: var(--slack-red-70);
  --command-link-background: var(--aubergine-active);
  --function-link-background: var(--unofficial-orange-70);
>>>>>>> 63598b0c
}

a code {
  background-color: var(--code-link-background);
<<<<<<< HEAD
  color:  var(--code-link-text);
=======
  color: var(--code-link-text);
>>>>>>> 63598b0c
}

a[href^="https://api.slack.com/methods"] > code {
  background-color: var(--method-link-background);
<<<<<<< HEAD
  color:  var(--method-link-text);
=======
  color: var(--method-link-text);
>>>>>>> 63598b0c
}

a[href^="https://api.slack.com/scopes"] > code {
  background-color: var(--scope-link-background);
<<<<<<< HEAD
  color:  var(--scope-link-text);
=======
  color: var(--scope-link-text);
>>>>>>> 63598b0c
}

a[href^="https://api.slack.com/events"] > code {
  background-color: var(--event-link-background);
<<<<<<< HEAD
  color:  var(--event-link-text);
}

/* Delineate tab blocks */
.tabs-container {
  border: 2px solid var(--ifm-hr-background-color); /* Adjust the color and thickness as needed */
  border-radius: 5px; /* To give rounded corners */
  padding: 0.5em; /* To add spacing inside the tab */
=======
  color: var(--event-link-text);
}

a[href^="/deno-slack-sdk/reference/slack-functions/"] > code {
  background-color: var(--function-link-background);
  color: var(--function-link-text);
}

a[href^="/deno-slack-sdk/reference/connector-functions/"] > code {
  background-color: var(--function-link-background);
  color: var(--function-link-text);
}

a[href^="/slack-cli/reference/commands"] > code {
  background-color: var(--command-link-background);
  color: var(--command-link-text);
}

.facts-section {
  background-color: var(--slack-green-20) !important;
}

.auth-section {
  background-color: var(--slack-red-20) !important;
}

.inputs-section {
  background-color: var(--slack-blue-20) !important;
}

.functions-section {
  border-radius: 6px;
  padding: 1rem;
  margin-bottom: 2rem;
}

.scope-list {
  display: flex;
  flex-wrap: wrap;
  gap: 1rem;
}

.scope-item {
  display: inline-block;
}

.functions-section .type {
  text-align: right;
}

.param-required-section {
  padding-top: 1rem;
  margin-bottom: 1rem;
}

.param-container {
  border-top: 0.5px solid;
  padding-top: 1rem;
  padding-bottom: 1rem;
}

.param-container:last-child {
  padding-bottom: 0;
}

.param-top-row {
  display: flex;
  align-items: center;
  margin-bottom: 1rem;
}

/* left-align param name */
.param-top-row .name {
  flex: 1;
}

/* right-align Required and Type */
.param-top-row .required,
.param-top-row .type {
  margin-left: auto;
  text-align: right;
}

/* add space between Required and Type */
.param-top-row .required {
  margin-left: 10px;
}

.info-row {
  display: flex;
  align-items: center;
  margin-bottom: 1rem;
}

.info-key {
  flex: 0 0 10rem;
  align-items: center;
}

/* hides next and previous */
.pagination-nav__link {
  display: none;
>>>>>>> 63598b0c
}<|MERGE_RESOLUTION|>--- conflicted
+++ resolved
@@ -5,21 +5,6 @@
   --dim: #eef2f6;
 
   --aubergine: #4a154b;
-<<<<<<< HEAD
-  /* aubergine-active is used in light mode. 
-  use something like #853c8c if you use as a link vs black text ( 3:1 contr) */
-  --aubergine-active: #7c3085;
-  /* aubergine-light is used in dark mode. #b681b5 is another one. i just made both up */
-  --aubergine-light: #ce70cc;
-  /* horchata is that beige color we use a lot */
-  --horchata: #f4ede4;
-  /* cloud blue from slack.dev. used for dark-mode links */
-  --slack-cloud-blue: #1ab9ff;
-  /* slack marketing color for links 1264A3. used for light-mode links */
-  --slack-dark-blue: #1264a3;
-  --grey: #868686;
-  --dim: #eef2f6;
-=======
   --aubergine-background: #552555;
   --aubergine-dark: #2c0134;
 
@@ -74,7 +59,6 @@
   --slack-blue-30-on-white: #baeaff;
   --unofficial-orange-30-on-white: #f6d1b4;
   --aubergine-active-30-on-white: #d7c0da;
->>>>>>> 63598b0c
 }
 
 /* resets striped tables that hurt me eyes */
@@ -82,19 +66,6 @@
   background-color: inherit;
 }
 
-<<<<<<< HEAD
-/* changing the links to blue for accessibility  */
-p a, .markdown a {
-  color: var(--slack-cloud-blue);
-}
-
-/* a footer {
-  color: var(--slack-cloud-blue);
-} */
-
-a:hover {
-  color: var(--slack-cloud-blue);
-=======
 h1 {
   font-size: 2.5rem;
 }
@@ -109,7 +80,6 @@
 p a,
 .markdown a:hover {
   text-decoration: underline;
->>>>>>> 63598b0c
 }
 
 a:hover {
@@ -119,18 +89,6 @@
 /* adjusting for light and dark modes */
 [data-theme="light"] {
   --docusaurus-highlighted-code-line-bg: var(--dim);
-<<<<<<< HEAD
-  --slack-cloud-blue: var(--slack-dark-blue);
-  --ifm-color-primary: var(--aubergine-active);
-}
-
-[data-theme="dark"] {
-  --ifm-color-primary: var(--slack-cloud-blue);
-  --ifm-navbar-background-color: black;
-  --method-link-text: white;
-  --scope-link-text: white;
-  --event-link-text: white;
-=======
   --ifm-color-primary: var(--aubergine-active);
   --ifm-footer-background-color: white;
   --slack-cloud-blue: var(--slack-dark-blue);
@@ -143,7 +101,6 @@
   --ifm-navbar-background-color: var(--aubergine) !important;
   --ifm-footer-background-color: var(--aubergine) !important;
   --ifm-footer-color: white;
->>>>>>> 63598b0c
 }
 
 .alert--warning {
@@ -191,17 +148,9 @@
   font-weight: bold;
 }
 
-<<<<<<< HEAD
-/* increasing name of sdk in sidebar */
-.sidebar-title {
-  font-size: 1.25em; /* Adjust the size as needed */
-  font-weight: bold;
-  color: #000;
-=======
 /* removing ToC line */
 .table-of-contents__left-border {
   border-left: none !important;
->>>>>>> 63598b0c
 }
 
 /* increasing name of site in sidebar */
@@ -211,9 +160,6 @@
   font-weight: bold;
 }
 
-<<<<<<< HEAD
-/* navbar */
-=======
 .theme-doc-sidebar-item-link hr {
   margin: 1rem;
 }
@@ -247,7 +193,6 @@
 }
 
 /* navbar github link */
->>>>>>> 63598b0c
 .navbar-github-link {
   width: 32px;
   height: 32px;
@@ -275,24 +220,6 @@
     no-repeat;
 }
 
-<<<<<<< HEAD
-/* Docs code bubbles */
-[data-theme="light"] {
-  --code-link-background: #CFE9FE; 
-  --code-link-text:  rgb(21, 50, 59);
-
-  --method-link-background: #CDEFC4;
-  --method-link-text: rgb(0, 41, 0);
-
-  --scope-link-background: #FBF3E0; 
-  --scope-link-text: rgb(63, 46, 0);
-
-  --event-link-background: #FDDDE3;
-  --event-link-text:  rgb(74, 21, 75);
-}
-
-[data-theme="dark"] {
-=======
 /* Delineate tab blocks */
 .tabs-container {
   border: 1px solid var(--ifm-color-primary);
@@ -324,17 +251,10 @@
 
 [data-theme="dark"] {
   --contrast-color: white;
->>>>>>> 63598b0c
   --code-link-text: white;
   --method-link-text: white;
   --scope-link-text: white;
   --event-link-text: white;
-<<<<<<< HEAD
-  --code-link-background: #1AB9FF50;
-  --method-link-background: #41B65850;
-  --scope-link-background: #FCC00350;
-  --event-link-background: #E3066A50;
-=======
   --function-link-text: white;
   --command-link-text: white;
 
@@ -344,48 +264,25 @@
   --event-link-background: var(--slack-red-70);
   --command-link-background: var(--aubergine-active);
   --function-link-background: var(--unofficial-orange-70);
->>>>>>> 63598b0c
 }
 
 a code {
   background-color: var(--code-link-background);
-<<<<<<< HEAD
-  color:  var(--code-link-text);
-=======
   color: var(--code-link-text);
->>>>>>> 63598b0c
 }
 
 a[href^="https://api.slack.com/methods"] > code {
   background-color: var(--method-link-background);
-<<<<<<< HEAD
-  color:  var(--method-link-text);
-=======
   color: var(--method-link-text);
->>>>>>> 63598b0c
 }
 
 a[href^="https://api.slack.com/scopes"] > code {
   background-color: var(--scope-link-background);
-<<<<<<< HEAD
-  color:  var(--scope-link-text);
-=======
   color: var(--scope-link-text);
->>>>>>> 63598b0c
 }
 
 a[href^="https://api.slack.com/events"] > code {
   background-color: var(--event-link-background);
-<<<<<<< HEAD
-  color:  var(--event-link-text);
-}
-
-/* Delineate tab blocks */
-.tabs-container {
-  border: 2px solid var(--ifm-hr-background-color); /* Adjust the color and thickness as needed */
-  border-radius: 5px; /* To give rounded corners */
-  padding: 0.5em; /* To add spacing inside the tab */
-=======
   color: var(--event-link-text);
 }
 
@@ -488,5 +385,4 @@
 /* hides next and previous */
 .pagination-nav__link {
   display: none;
->>>>>>> 63598b0c
 }