--- conflicted
+++ resolved
@@ -10,11 +10,7 @@
 
 Typically you'd call `ack()` as the first step of your listener functions. Calling `ack()` tells Slack that you've received the event and are handling it in within reasonable amount of time (3 seconds).
 
-<<<<<<< HEAD
-However, apps running on FaaS or similar runtimes that don't allow you to run threads or processes after returning an HTTP response cannot follow this pattern. Instead, you should set the `process_before_response` flag to `true`. This allows you to create a listener that calls `ack()` and handles the event in seperate threads or processes. For events that do not require acknowledgement, you can create listeners as you normally would.
-=======
-However, apps running on FaaS or similar runtimes that don't allow you to run threads or processes after returning an HTTP response cannot follow this pattern. Instead, you should set the `process_before_response` flag to `True`. While this allows you to run your app on FaaS, the app still has the limitation to complete everything within 3 seconds.
->>>>>>> 5dc4e298
+However, apps running on FaaS or similar runtimes that don't allow you to run threads or processes after returning an HTTP response cannot follow this pattern. Instead, you should set the `process_before_response` flag to `True`. This allows you to create a listener that calls `ack()` and handles the event in seperate threads or processes, though you still need to complete everything within 3 seconds. For events that do not require acknowledgement, you can create listeners as you normally would.
 
 Rather than acting as a decorator, lazy listeners take two keyword args:
 * `ack: Callable`: Responsible for calling `ack()`
