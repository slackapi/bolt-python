--- conflicted
+++ resolved
@@ -1,10 +1,6 @@
-<<<<<<< HEAD
-import { themes as prismThemes } from "prism-react-renderer";
-=======
 import { themes as prismThemes } from 'prism-react-renderer';
 const footer = require('./footerConfig');
 const navbar = require('./navbarConfig');
->>>>>>> 63598b0c
 
 /** @type {import('@docusaurus/types').Config} */
 const config = {
